--- conflicted
+++ resolved
@@ -2951,18 +2951,6 @@
     "comment": (
         "Monterey Bay MBTS Mission - 28125G"
         " ISUS, and LISST payloads removed, biolume payload re-installed "
-<<<<<<< HEAD
-        " - ctdToUse = ctd2 "
-    ),
-}
-dorado_info["2025.316.02"] = {
-    "program": f"{MBTSLINE}",
-    "comment": (
-        "Monterey Bay MBTS Mission - 31625G"
-        " ISUS, and LISST payloads removed, main vehicle computer NTP synced with GPS Week Rollover Bug, 1024*7*24*3600 seconds added to timestamps. "
-        " - ctdToUse = ctd2 "
-=======
-        " - ctdToUse = ctd1 "
->>>>>>> aa360cf6
+        " - ctdToUse = ctd1 "
     ),
 }