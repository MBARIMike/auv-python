--- conflicted
+++ resolved
@@ -267,12 +267,8 @@
             //"args": ["-v", "1", "--noinput", "--num_cores", "8"]
             //"args": ["-v", "1", "--noinput", "--no_cleanup",  "--mission", "2011.256.02", "--clobber"]
             //"args": ["-v", "1", "--noinput", "--no_cleanup",  "--mission", "2010.341.00", "--download_process", "--local"]
-<<<<<<< HEAD
             "args": ["-v", "1", "--noinput", "--no_cleanup",  "--mission", "2020.337.00", "--clobber"]
-=======
-            //"args": ["-v", "1", "--noinput", "--no_cleanup",  "--mission", "2020.337.00", "--local"]
-            "args": ["-v", "1", "--mission", "2023.123.00", "--noinput", "--no_cleanup"]
->>>>>>> 8da73d3e
+
         },
     ]
 }